from django.shortcuts import render, redirect
from django.contrib.auth.decorators import login_required, user_passes_test
from claims.models import CustomUser, Accident, Claim, Vehicle, Driver, Injury
from .forms import SignupForm, CreateUserForm
from django.contrib.auth import login, logout
from django.contrib import messages
from django.views.decorators.cache import never_cache
<<<<<<< HEAD
from django.http import HttpResponse
from reportlab.lib.pagesizes import letter
from reportlab.pdfgen import canvas
=======
from django.contrib.auth import get_user_model
from django.shortcuts import get_object_or_404
>>>>>>> b853cd7c
from django import forms
from django.contrib.auth.forms import UserCreationForm
from .forms import ForgotPasswordForm
from .models import CustomUser
import csv
import io

User = get_user_model()


# Role-Based Pages
@never_cache 
@login_required
def engineer_page(request):
    # Querying the database for all accidents, claims, vehicles, drivers, and injuries
    accidents = Accident.objects.all()  # Fetch all accidents
    claims = Claim.objects.all()  # Fetch all claims
    vehicles = Vehicle.objects.all()  # Fetch all vehicles
    drivers = Driver.objects.all()  # Fetch all drivers
    injuries = Injury.objects.all()  # Fetch all injuries

    # Pass the data to the template
    context = {
        'accidents': accidents,
        'claims': claims,
        'vehicles': vehicles,
        'drivers': drivers,
        'injuries': injuries,
    }

    return render(request, 'role_pages/engineer.html', context)

# Finance page
@never_cache 
@login_required
def finance_page(request):
    return render(request, 'finance/finance.html')

@login_required
def generate_report(request):
    # Create a PDF in memory
    buffer = io.BytesIO()
    p = canvas.Canvas(buffer, pagesize=letter)
    p.drawString(100, 750, "This is a placeholder for the report.")
    p.showPage()
    p.save()
    buffer.seek(0)

    # Return the PDF response
    response = HttpResponse(buffer.getvalue(), content_type='application/pdf')
    response['Content-Disposition'] = 'inline; filename="report.pdf"'
    return response

@login_required
def generate_invoice(request):
    # Create a PDF in memory
    buffer = io.BytesIO()
    p = canvas.Canvas(buffer, pagesize=letter)
    # Add content to the PDF
    p.drawString(100, 750, "Invoice")
    p.drawString(100, 730, "Item: Insurance")
    p.drawString(100, 710, "Description: Testing Invoice")
    p.drawString(100, 690, "Price: £1000.00")
    # Finalise the PDF
    p.showPage()
    p.save()
    buffer.seek(0)

    # Return the PDF response
    response = HttpResponse(buffer.getvalue(), content_type='application/pdf')
    response['Content-Disposition'] = 'inline; filename="invoice.pdf"'
    return response

@never_cache
@login_required
def enduser_page(request):
    return render(request, 'role_pages/enduser.html')


@login_required
def role_redirect(request):
    """ Redirect users to the correct page based on their role. """
    user = request.user
    if user.is_authenticated:
        if isinstance(user, CustomUser):
            if user.role == 'admin':
                return redirect('admin_page')  # Redirect admins to the admin page
            elif user.role == 'engineer':
                return redirect('engineer_page')
            elif user.role == 'finance':
                return redirect('finance_page')
            else:
                return redirect('enduser_page')
    return redirect('login')  # Redirect to login if not authenticated




def signup(request):
    if request.method == 'POST':
        signup_form = SignupForm(request.POST)
        if signup_form.is_valid():
            user = signup_form.save()
            login(request, user)
            messages.success(request, "Account successfully created! You're logged in.")
            return redirect('role_redirect')
    else:
        signup_form = SignupForm()

    return render(request, 'registration/login.html', {'signup_form': signup_form})

def user_logout(request):
    logout(request)
    response = redirect('login')
    response['Cache-Control'] = 'no-cache, no-store, must-revalidate'
    response['Pragma'] = 'no-cache'
    response['Expires'] = '0'
    return response


# Check if user is an admin
def is_admin(user):
    return user.is_authenticated and user.role == 'admin'


@login_required
@user_passes_test(is_admin)
def create_user(request):
    if request.method == 'POST':
        form = CreateUserForm(request.POST)
        if form.is_valid():
            user = form.save()
            messages.success(request, f'User "{user.username}" created successfully!')
            form = CreateUserForm()  
        else:
            messages.error(request, "There was an error creating the user.")
    else:
        form = CreateUserForm()

    return render(request, 'admin/create_user.html', {'form': form})


@login_required
@user_passes_test(is_admin)
def user_management(request):
    query = request.GET.get('query', '')
    users = User.objects.all()

    if query:
        users = users.filter(email__icontains=query)

    if request.method == 'POST':
        action = request.POST.get('action')
        user_id = request.POST.get('user_id')
        user = get_object_or_404(User, id=user_id)

        # Update user role
        if action == 'update_role':
            new_role = request.POST.get('role')
            user.role = new_role
            if new_role == 'admin':
                user.is_staff = True
                user.is_superuser = True
            elif new_role in ['engineer', 'finance']:
                user.is_staff = True
                user.is_superuser = False
            else:
                user.is_staff = False
                user.is_superuser = False

            user.save()
            messages.success(request, f'Role for "{user.username}" updated to "{new_role}".')

        # Reset password
        elif action == 'reset_password':
            new_password = request.POST.get('new_password')
            if new_password:
                user.set_password(new_password)
                user.save()
                messages.success(request, f'Password for "{user.username}" has been reset.')

        # Delete user
        elif action == 'delete_user':
            user.delete()
            messages.success(request, f'User "{user.username}" deleted successfully.')

        return redirect('user_management')

    return render(request, 'admin/user_management.html', {'users': users, 'query': query})


def forgot_password(request):
    if request.method == 'POST':
        form = ForgotPasswordForm(request.POST)
        if form.is_valid():
            email = form.cleaned_data['email']

            # Check if the email exists in the user table
            if User.objects.filter(email=email).exists():
                # Instead of sending an email, just show a success message
                messages.success(request, "An email has been sent to the admin. You will receive an email with steps to reset password shortly.")
            else:
                messages.error(request, "No user with that email exists.")

            return redirect('forgot_password')

    else:
        form = ForgotPasswordForm()

    return render(request, 'registration/forgot_password.html', {'form': form})


@login_required
@user_passes_test(is_admin) 
def admin_page(request):
    return render(request, 'admin/admin_page.html')<|MERGE_RESOLUTION|>--- conflicted
+++ resolved
@@ -1,22 +1,18 @@
 from django.shortcuts import render, redirect
 from django.contrib.auth.decorators import login_required, user_passes_test
 from claims.models import CustomUser, Accident, Claim, Vehicle, Driver, Injury
-from .forms import SignupForm, CreateUserForm
+from django import forms
+from .forms import SignupForm, CreateUserForm, ForgotPasswordForm
+from .models import CustomUser
 from django.contrib.auth import login, logout
 from django.contrib import messages
 from django.views.decorators.cache import never_cache
-<<<<<<< HEAD
 from django.http import HttpResponse
 from reportlab.lib.pagesizes import letter
 from reportlab.pdfgen import canvas
-=======
 from django.contrib.auth import get_user_model
 from django.shortcuts import get_object_or_404
->>>>>>> b853cd7c
-from django import forms
 from django.contrib.auth.forms import UserCreationForm
-from .forms import ForgotPasswordForm
-from .models import CustomUser
 import csv
 import io
 
