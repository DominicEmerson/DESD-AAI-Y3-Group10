# engineer/views.py
import logging
import os
import requests

from django.contrib import messages
from django.contrib.auth.decorators import login_required, user_passes_test
from django.http import JsonResponse
from django.shortcuts import redirect, render
from django.views.decorators.cache import never_cache
from django.views.decorators.http import require_POST, require_GET

# Local application/project imports
from .forms import ModelUploadForm
import utils  # Assuming utils.py contains is_engineer role check

logger = logging.getLogger(__name__)  # Set up logging

# --- Helper Function for MLaaS API Calls ---
def _call_mlaas_api(method: str, endpoint_path: str, json_payload: dict = None,
                    data_payload: dict = None, files: dict = None,
                    timeout: int = 30) -> dict:
    """
    Makes a request to the configured MLaaS API endpoint.
    Returns a dictionary with 'data'/'status_code' or 'error'/'status_code'.
    """
    mlaas_base_url = os.environ.get('MLAAS_SERVICE_URL', 'http://mlaas:8009/api/')  # Get MLaaS base URL from environment
    if not mlaas_base_url:
        logger.error("MLAAS_SERVICE_URL environment variable is not set.")  # Log error if URL is not set
        return {'error': 'MLaaS service URL not configured.', 'status_code': 500}  # Return error response

    url = f"{mlaas_base_url.rstrip('/')}/{endpoint_path.lstrip('/')}"  # Construct full URL
    headers = {}  # Initialise headers
    # Add Auth headers here if needed, e.g.,
    # headers['Authorization'] = f"Bearer {your_token_logic()}"

    logger.debug("Calling MLaaS API: %s %s", method.upper(), url)  # Log API call
    try:
        with requests.Session() as session:  # Use a session for the request
            session.headers.update(headers)  # Update session headers
            if files:
                response = session.request(
                    method, url, data=data_payload, files=files, timeout=timeout  # Send request with files
                )
            else:
                response = session.request(
                    method, url, json=json_payload, timeout=timeout  # Send request with JSON payload
                )

        response.raise_for_status()  # Raise an HTTPError if status >= 400

        if response.status_code == 204:
            return {'data': None, 'status_code': response.status_code}  # Return empty response for 204

        try:
            response_data = response.json()  # Parse response as JSON
            return {'data': response_data, 'status_code': response.status_code}  # Return data and status code
        except requests.exceptions.JSONDecodeError:
            logger.warning(
                "MLaaS API (%s %s) returned non-JSON response (status %d): %s",
                method.upper(), url, response.status_code, response.text[:150]  # Log non-JSON response
            )
            if 200 <= response.status_code < 300:
                 return {
                    'data': {'raw_response': response.text},  # Return raw response for successful status
                    'status_code': response.status_code,
                    'warning': 'Non-JSON response received'  # Warning for non-JSON response
                 }
            else:
                 return {
                     'error': f'MLaaS returned status {response.status_code} with non-JSON content.',  # Return error for non-JSON response
                     'status_code': response.status_code
                 }

    except requests.exceptions.Timeout:
        logger.error("MLaaS API request timed out: %s %s", method.upper(), url)  # Log timeout error
        return {'error': f'Request to MLaaS timed out ({url}).', 'status_code': 504}  # Return timeout error
    except requests.exceptions.HTTPError as e:
        status_code = e.response.status_code  # Get status code from error
        error_detail = f"MLaaS returned status {status_code}"  # Prepare error detail
        error_data = None  # Initialise error data
        try:
            error_data = e.response.json()  # Try to parse error response as JSON
            error_detail = error_data.get('detail', error_data.get('error', str(error_data)))  # Get detailed error message
        except requests.exceptions.JSONDecodeError:
            error_detail = e.response.text[:150].strip() or f"MLaaS returned status {status_code}"  # Fallback for non-JSON error
        logger.warning("MLaaS API HTTP Error (%s): %s %s -> %s",
                       status_code, method.upper(), url, error_detail)  # Log HTTP error
        return {
            'error': f"MLaaS Error ({status_code}): {error_detail}",  # Return error response
            'status_code': status_code
        }
    except requests.exceptions.RequestException as e:
        logger.error("MLaaS API connection error: %s %s -> %s",
                       method.upper(), url, e, exc_info=True)  # Log connection error
        return {'error': f'Network error connecting to MLaaS ({url}).', 'status_code': 503}  # Return network error
    except Exception as e:
        logger.exception("Unexpected error during MLaaS API call to %s", url)  # Log unexpected error
        return {'error': f'Unexpected client-side error: {e}', 'status_code': 500}  # Return unexpected error

def _get_dashboard_context_data(request) -> dict:
    """Helper to fetch models, logs, and endpoints for the dashboard context."""
    context = {}  # Initialise context dictionary
    ml_models = []  # Initialise list for ML models
    prediction_logs = []  # Initialise list for prediction logs
    available_endpoints = []  # Initialise list for available endpoints

<<<<<<< HEAD
    # Fetch Models (use new engineer endpoint)
    mlaas_model_response = _call_mlaas_api('GET', 'engineer/models/')
=======
    # Fetch Models
    mlaas_model_response = _call_mlaas_api('GET', 'algorithms/')  # Call MLaaS API to get models
>>>>>>> ae1dac6b
    if 'error' in mlaas_model_response:
        messages.error(request, f"Could not fetch models: {mlaas_model_response['error']}")  # Log error if fetching models fails
    elif 'data' in mlaas_model_response:
<<<<<<< HEAD
        ml_models = mlaas_model_response['data']
        if isinstance(ml_models, list):
            logger.info("Fetched %d models from MLaaS.", len(ml_models))
        else:
            messages.warning(request, "Received unexpected model data format from MLaaS.")
            logger.warning("Unexpected model data format: %s", ml_models)
=======
        model_data = mlaas_model_response['data']  # Get model data from response
        results = model_data.get('results') if isinstance(model_data, dict) else model_data  # Get results
        if isinstance(results, list):
            ml_models = results  # Store models in context
            logger.info("Fetched %d models from MLaaS.", len(ml_models))  # Log number of models fetched
        else:
            messages.warning(request, "Received unexpected model data format from MLaaS.")  # Log warning for unexpected format
            logger.warning("Unexpected model data format: %s", model_data)  # Log unexpected format
>>>>>>> ae1dac6b

    # Fetch Prediction Logs
    mlaas_log_response = _call_mlaas_api('GET', 'requests/?limit=50')  # Call MLaaS API to get prediction logs
    if 'error' in mlaas_log_response:
        messages.error(request, f"Could not fetch prediction logs: {mlaas_log_response['error']}")  # Log error if fetching logs fails
    elif 'data' in mlaas_log_response:
        log_data = mlaas_log_response['data']  # Get log data from response
        results = log_data.get('results') if isinstance(log_data, dict) else log_data  # Get results
        if isinstance(results, list):
            prediction_logs = results  # Store logs in context
            logger.info("Fetched %d prediction logs from MLaaS.", len(prediction_logs))  # Log number of logs fetched
        else:
            messages.warning(request, "Received unexpected prediction log format from MLaaS.")  # Log warning for unexpected format
            logger.warning("Unexpected prediction log data format: %s", log_data)  # Log unexpected format

    # Fetch Available Endpoints
    mlaas_endpoint_response = _call_mlaas_api('GET', 'endpoints/')  # Call MLaaS API to get endpoints
    if 'error' in mlaas_endpoint_response:
        messages.warning(request, f"Could not fetch endpoint list: {mlaas_endpoint_response['error']}")  # Log warning if fetching endpoints fails
    elif 'data' in mlaas_endpoint_response:
        endpoint_data = mlaas_endpoint_response['data']  # Get endpoint data from response
        results = endpoint_data.get('results') if isinstance(endpoint_data, dict) else endpoint_data  # Get results
        if isinstance(results, list):
            # Filter for valid entries and store id/name needed for dropdown
            available_endpoints = [
                {'id': ep.get('id'), 'name': ep.get('name')}  # Store endpoint ID and name
                for ep in results if ep.get('id') and ep.get('name')  # Ensure ID and name are present
            ]
            logger.info("Fetched %d endpoints from MLaaS.", len(available_endpoints))  # Log number of endpoints fetched
        else:
            messages.warning(request, "No endpoints found via API or unexpected format.")  # Log warning for unexpected format
            logger.warning("No endpoints fetched or unexpected endpoint format: %s", endpoint_data)  # Log unexpected format

    context['ml_models'] = ml_models  # Add models to context
    context['prediction_logs'] = prediction_logs  # Add logs to context
    context['available_endpoints'] = available_endpoints  # Add endpoints to context
    return context  # Return context dictionary

# --- Engineer Dashboard View ---
@never_cache
@login_required
@user_passes_test(utils.is_engineer, login_url='role_redirect')
def engineer_page(request):
    """Displays the Engineer dashboard (GET) with models, logs, and registration form."""
    logger.info("Engineer dashboard requested by user '%s'", request.user.username)  # Log dashboard request
    context = _get_dashboard_context_data(request)  # Get context data for dashboard
    if 'upload_form' not in context:  # Ensure form instance exists for GET requests
        context['upload_form'] = ModelUploadForm()  # Add model upload form to context
    return render(request, 'engineer/engineer.html', context)  # Render engineer dashboard

# --- Model Registration View ---
@require_POST
@login_required
@user_passes_test(utils.is_engineer, login_url='role_redirect')
def upload_model(request):
    """Handles POST request for registering a new model via MLaaS API."""
    logger.info("Engineer model registration submission by user '%s'", request.user.username)  # Log model registration submission
    form = ModelUploadForm(request.POST, request.FILES)  # Get form data

    if form.is_valid():  # Check if form is valid
        cleaned_data = form.cleaned_data  # Get cleaned data from form
        model_file = cleaned_data['model_file']  # Get model file from cleaned data

        payload_data = {
            'name': cleaned_data['name'],  # Model name
            'version': cleaned_data['version'],  # Model version
            'model_type': cleaned_data['model_type'],  # Model type
            'description': cleaned_data.get('description', ''),  # Model description
            'parent_endpoint': cleaned_data['parent_endpoint'],  # Parent endpoint ID
            'is_active': cleaned_data.get('is_active', False),  # Active status
        }
        files_data = {
            'model_file': (model_file.name, model_file.read(), model_file.content_type)  # Prepare file data for upload
        }

        logger.debug("Attempting registration for model '%s' v'%s' via MLaaS API.",
                     cleaned_data['name'], cleaned_data['version'])  # Log model registration attempt

        mlaas_response = _call_mlaas_api(
            'POST', 'algorithms/', data_payload=payload_data, files=files_data, timeout=60  # Call MLaaS API to register model
        )

        # Process MLaaS API response
        if 'error' in mlaas_response:  # Check for errors in response
            error_msg = f"Model registration failed: {mlaas_response['error']}"  # Prepare error message
            if mlaas_response.get('status_code') == 400 and mlaas_response.get('error_data'):
                # Map MLaaS validation errors back to Django form if possible
                form_errors = mlaas_response['error_data']  # Get error data
                if isinstance(form_errors, dict):
                    for field, errors in form_errors.items():
                        form.add_error(field if field in form.fields else None, errors)  # Add errors to form
                elif isinstance(form_errors, list):
                    form.add_error(None, "; ".join(form_errors))  # Add non-field errors to form
                error_msg = "Model registration failed. Please check form errors."  # User-friendly summary
            messages.error(request, error_msg)  # Display error message
            # Re-render the page with form errors and existing context data
            context = _get_dashboard_context_data(request)  # Get context data
            context['upload_form'] = form  # Add form to context
            return render(request, 'engineer/engineer.html', context)  # Render engineer page with errors

        elif mlaas_response.get('status_code') in [200, 201]:  # Check for successful response
            messages.success(
                request,
                f"Model '{cleaned_data['name']}' v'{cleaned_data['version']}' registered successfully!"  # Success message
            )
            return redirect('engineer:engineer_page')  # Redirect to engineer page
        else:
            status = mlaas_response.get('status_code', 'N/A')  # Get status code from response
            messages.error(request, f"Registration failed: Unexpected MLaaS response (Status: {status}).")  # Error message
            context = _get_dashboard_context_data(request)  # Get context data
            context['upload_form'] = form  # Add form to context
            return render(request, 'engineer/engineer.html', context)  # Render engineer page with errors

    else:
        # Form is invalid (client-side validation failed)
        logger.warning("Model registration form validation failed: %s", form.errors.as_json())  # Log form validation errors
        messages.error(request, "Registration failed. Please check the form errors below.")  # Error message
        # Re-render the page with the invalid form and existing context data
        context = _get_dashboard_context_data(request)  # Get context data
        context['upload_form'] = form  # Add form to context
        return render(request, 'engineer/engineer.html', context)  # Render engineer page with errors

# --- Retraining Trigger View ---
@require_POST
@login_required
@user_passes_test(utils.is_engineer, login_url='role_redirect')
def trigger_retrain(request, algorithm_id: int):
    """Handles POST request to trigger retraining for a specific algorithm ID."""
    logger.info("Engineer retraining request for Algorithm ID %s by user '%s'",
                algorithm_id, request.user.username)  # Log retraining request

    mlaas_response = _call_mlaas_api(
        'POST', f'algorithms/{algorithm_id}/retrain/', timeout=300  # Call MLaaS API to trigger retraining
    )

    if 'error' in mlaas_response:  # Check for errors in response
        messages.error(
            request,
            f"Retraining trigger for model ID {algorithm_id} failed: {mlaas_response['error']}"  # Error message
        )
    elif 'data' in mlaas_response:  # Check for data in response
        mlaas_data = mlaas_response['data'] or {}  # Get data from response
        status_code = mlaas_response.get('status_code')  # Get status code from response
        message = mlaas_data.get('message', f'Retraining request processed (Status: {status_code}).')  # Prepare message
        new_model_info = mlaas_data.get('new_algorithm')  # Get new algorithm info

        if mlaas_data.get("status") == "no_data":  # Check if no data returned
            messages.info(request, f"Retraining for model ID {algorithm_id}: {message}")  # Info message
        elif status_code in [200, 201, 202]:  # Check for successful status codes
            messages.success(request, f"Retraining for model ID {algorithm_id}: {message}")  # Success message
            if new_model_info:  # Check if new model info exists
                logger.info("Retraining created new model: ID %s, Version %s",
                            new_model_info.get('id'), new_model_info.get('version'))  # Log new model creation
        else:
            messages.info(request, f"Retraining status for model ID {algorithm_id}: {message}")  # Info message
    else:
        messages.error(
            request,
            f"Retraining trigger for model ID {algorithm_id}: Unknown response from MLaaS."  # Error message
        )

<<<<<<< HEAD
    return redirect('engineer:engineer_page')


# --- Model Swap View ---
@require_POST
@login_required
@user_passes_test(utils.is_engineer, login_url='role_redirect')
def swap_active_model(request):
    """Handles POST request to swap the active model via MLaaS API."""
    model_id = request.POST.get('model_id')
    if not model_id:
        messages.error(request, "No model ID provided for model swap.")
        return redirect('engineer:engineer_page')
    response = _call_mlaas_api('POST', 'engineer/set_active_model/', json_payload={'model_id': model_id})
    if response.get('error'):
        messages.error(request, f"Failed to activate model: {response['error']}")
    else:
        messages.success(request, "Model activated successfully.")
    return redirect('engineer:engineer_page')
=======
    return redirect('engineer:engineer_page')  # Redirect to engineer page
>>>>>>> ae1dac6b
<|MERGE_RESOLUTION|>--- conflicted
+++ resolved
@@ -105,33 +105,17 @@
     prediction_logs = []  # Initialise list for prediction logs
     available_endpoints = []  # Initialise list for available endpoints
 
-<<<<<<< HEAD
     # Fetch Models (use new engineer endpoint)
     mlaas_model_response = _call_mlaas_api('GET', 'engineer/models/')
-=======
-    # Fetch Models
-    mlaas_model_response = _call_mlaas_api('GET', 'algorithms/')  # Call MLaaS API to get models
->>>>>>> ae1dac6b
     if 'error' in mlaas_model_response:
         messages.error(request, f"Could not fetch models: {mlaas_model_response['error']}")  # Log error if fetching models fails
     elif 'data' in mlaas_model_response:
-<<<<<<< HEAD
         ml_models = mlaas_model_response['data']
         if isinstance(ml_models, list):
             logger.info("Fetched %d models from MLaaS.", len(ml_models))
         else:
             messages.warning(request, "Received unexpected model data format from MLaaS.")
             logger.warning("Unexpected model data format: %s", ml_models)
-=======
-        model_data = mlaas_model_response['data']  # Get model data from response
-        results = model_data.get('results') if isinstance(model_data, dict) else model_data  # Get results
-        if isinstance(results, list):
-            ml_models = results  # Store models in context
-            logger.info("Fetched %d models from MLaaS.", len(ml_models))  # Log number of models fetched
-        else:
-            messages.warning(request, "Received unexpected model data format from MLaaS.")  # Log warning for unexpected format
-            logger.warning("Unexpected model data format: %s", model_data)  # Log unexpected format
->>>>>>> ae1dac6b
 
     # Fetch Prediction Logs
     mlaas_log_response = _call_mlaas_api('GET', 'requests/?limit=50')  # Call MLaaS API to get prediction logs
@@ -293,7 +277,6 @@
             f"Retraining trigger for model ID {algorithm_id}: Unknown response from MLaaS."  # Error message
         )
 
-<<<<<<< HEAD
     return redirect('engineer:engineer_page')
 
 
@@ -312,7 +295,4 @@
         messages.error(request, f"Failed to activate model: {response['error']}")
     else:
         messages.success(request, "Model activated successfully.")
-    return redirect('engineer:engineer_page')
-=======
-    return redirect('engineer:engineer_page')  # Redirect to engineer page
->>>>>>> ae1dac6b
+    return redirect('engineer:engineer_page')