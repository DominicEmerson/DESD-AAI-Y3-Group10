--- conflicted
+++ resolved
@@ -49,7 +49,6 @@
                 "is_active": True,  # Mark this model as active
             },
             {
-<<<<<<< HEAD
                 "name": "Random Forest Claim Predictor",
                 "version": "20250507",  # <-- NEW VERSION
                 "relative_path": "ml_models/random_forest_20250507.pkl",
@@ -64,22 +63,6 @@
                 "description": "Predicts insurance claims using an XGBoost model.",
                 "model_type": "XGBOOST",
                 "is_active": True,
-=======
-                "name": "Random Forest Claim Predictor",  # Name of the model
-                "version": "20250424.1",  # Version of the model
-                "relative_path": "ml_models/random_forest_20250424_2320.pkl",  # Relative path to model file
-                "description": "Predicts insurance claims using a Random Forest model.",  # Description of the model
-                "model_type": "RANDOM_FOREST",  # Model type
-                "is_active": False,  # Mark this model as inactive initially
-            },
-            {
-                "name": "XGBoost Claim Predictor",  # Name of the model
-                "version": "20250424.1",  # Version of the model
-                "relative_path": "ml_models/xgboost_20250424_2320.pkl",  # Relative path to model file
-                "description": "Predicts insurance claims using an XGBoost model.",  # Description of the model
-                "model_type": "XGBOOST",  # Model type
-                "is_active": False,  # Mark this model as inactive
->>>>>>> ae1dac6b
             },
         ]
 
@@ -134,7 +117,6 @@
                 )
             self.stdout.write("-" * 20)  # Separator for output
 
-<<<<<<< HEAD
         # --- Now, after the registration loop, do the legacy/active logic ---
         for model_data in models_to_register:
             name = model_data["name"]
@@ -157,7 +139,4 @@
             latest.save()
             self.stdout.write(self.style.SUCCESS(f"Set {latest.name} v{latest.version} as ACTIVE (latest version)"))
 
-        self.stdout.write("--- Model Registration Finished ---")
-=======
-        self.stdout.write("--- Model Registration Finished ---")  # Log end of registration
->>>>>>> ae1dac6b
+        self.stdout.write("--- Model Registration Finished ---")