--- conflicted
+++ resolved
@@ -513,12 +513,11 @@
         top_feats = [{"feature": str(col), "importance": float(val)} for val, col in top5]  # Prepare top features list
 
         return Response({
-<<<<<<< HEAD
-            "request_id":   ml_req.pk,
-            "algorithm":    ml_req.algorithm.name,
-            "prediction":   ml_req.prediction, 
-            "shap_image":   img_b64,
-            "top_features": top_feats,
+            "request_id": ml_req.pk,  # Return request ID
+            "algorithm": ml_req.algorithm.name,  # Return algorithm name
+            "prediction": ml_req.prediction,  # Return prediction result
+            "shap_image": img_b64,  # Return SHAP image
+            "top_features": top_feats,  # Return top features
         })
 
 @api_view(['GET'])
@@ -546,12 +545,4 @@
         model.save()
         return Response({'success': True, 'active_model_id': model.id})
     except MLAlgorithm.DoesNotExist:
-        return Response({'error': 'Model not found'}, status=404)
-=======
-            "request_id": ml_req.pk,  # Return request ID
-            "algorithm": ml_req.algorithm.name,  # Return algorithm name
-            "prediction": ml_req.prediction,  # Return prediction result
-            "shap_image": img_b64,  # Return SHAP image
-            "top_features": top_feats,  # Return top features
-        })
->>>>>>> ae1dac6b
+        return Response({'error': 'Model not found'}, status=404)