# ml_api/urls.py
<<<<<<< HEAD
app_name = 'ml_api'
from django.urls import path, include
from rest_framework.routers import DefaultRouter
from .views import EndpointViewSet, MLAlgorithmViewSet, MLRequestViewSet, engineer_list_models, engineer_set_active_model
=======
app_name = 'ml_api'  # Namespace for the ml_api app
from django.urls import path, include  # Import path and include for URL routing
from rest_framework.routers import DefaultRouter  # Import DefaultRouter for API routing
from .views import EndpointViewSet, MLAlgorithmViewSet, MLRequestViewSet  # Import viewsets

>>>>>>> ae1dac6b
# Create a router and register our viewsets with it.
router = DefaultRouter()  # Create a router instance
router.register(r'endpoints', EndpointViewSet, basename='endpoint')  # Register endpoint viewset
router.register(r'algorithms', MLAlgorithmViewSet, basename='mlalgorithm')  # Register algorithm viewset
router.register(r'requests', MLRequestViewSet, basename='mlrequest')  # Register request viewset

# The API URLs are now determined automatically by the router.
urlpatterns = [
<<<<<<< HEAD
    path('engineer/models/', engineer_list_models, name='engineer_list_models'),
    path('engineer/set_active_model/', engineer_set_active_model, name='engineer_set_active_model'),
    path('', include(router.urls)),
=======
    path('', include(router.urls)),  # Include router URLs
>>>>>>> ae1dac6b
]<|MERGE_RESOLUTION|>--- conflicted
+++ resolved
@@ -1,16 +1,8 @@
 # ml_api/urls.py
-<<<<<<< HEAD
 app_name = 'ml_api'
 from django.urls import path, include
 from rest_framework.routers import DefaultRouter
 from .views import EndpointViewSet, MLAlgorithmViewSet, MLRequestViewSet, engineer_list_models, engineer_set_active_model
-=======
-app_name = 'ml_api'  # Namespace for the ml_api app
-from django.urls import path, include  # Import path and include for URL routing
-from rest_framework.routers import DefaultRouter  # Import DefaultRouter for API routing
-from .views import EndpointViewSet, MLAlgorithmViewSet, MLRequestViewSet  # Import viewsets
-
->>>>>>> ae1dac6b
 # Create a router and register our viewsets with it.
 router = DefaultRouter()  # Create a router instance
 router.register(r'endpoints', EndpointViewSet, basename='endpoint')  # Register endpoint viewset
@@ -19,11 +11,7 @@
 
 # The API URLs are now determined automatically by the router.
 urlpatterns = [
-<<<<<<< HEAD
     path('engineer/models/', engineer_list_models, name='engineer_list_models'),
     path('engineer/set_active_model/', engineer_set_active_model, name='engineer_set_active_model'),
     path('', include(router.urls)),
-=======
-    path('', include(router.urls)),  # Include router URLs
->>>>>>> ae1dac6b
 ]