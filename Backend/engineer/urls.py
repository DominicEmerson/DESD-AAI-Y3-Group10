--- conflicted
+++ resolved
@@ -2,14 +2,9 @@
 """
 URL config for engineer app: dashboard, model upload, retraining trigger.
 """
-<<<<<<< HEAD
 from django.urls import path
 from . import views # Import views from the current directory
 from .views import swap_active_model
-=======
-from django.urls import path  # Import path for URL routing
-from . import views  # Import views from the current directory
->>>>>>> ae1dac6b
 
 app_name = 'engineer'  # Namespace for URLs
 
